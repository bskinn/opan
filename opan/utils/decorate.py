#-------------------------------------------------------------------------------
# Name:        utils.decorate
# Purpose:     Submodule containing custom decorators for Open Anharmonic
#
# Author:      Brian Skinn
#                bskinn@alum.mit.edu
#
# Created:     30 Oct 2015
# Copyright:   (c) Brian Skinn 2016
# License:     The MIT License; see "license.txt" for full license terms
#                   and contributor agreement.
#
#       This file is part of opan (Open Anharmonic), a system for automated
#       computation of anharmonic properties of molecular systems via wrapper
#       calls to computational/quantum chemical software packages.
#
#       http://www.github.com/bskinn/opan
#
#-------------------------------------------------------------------------------

""" Custom decorators defined for Open Anharmonic.

Decorators
----------

.. autoclass:: arraysqueeze

"""

# Imports
from functools import wraps as _wraps

# Decorators
class arraysqueeze(object):
    """ Converts selected arguments to squeezed np.arrays

    Pre-applies an ``np.array(...).squeeze()`` conversion to all positional
    arguments according to integer indices passed, and to any keyword arguments
    according to any strings passed.

    Each |int| argument passed instructs the decorator to convert the
    corresponding positional argument in the function definition.

    Each |str| argument passed instructs the decorator to convert the
    corresponding keyword argument.

    |str| parameters corresponding to keyword arguments absent in a
    particular function call and positional/optional argument indices
    beyond the range of the actual `\*args` of the decorated
    function are ignored.

    .. warning::

        Do not use for optional arguments!

    Arguments
    ---------
    \*args

        |int| or |str| --
        Arguments to convert to squeezed |nparray|.


    .. Decorator built using the class form per the exposition
        `here <http://www.artima.com/weblogs/viewpost.jsp?thread=240845>`__
        |extlink|.

    """

    def __init__(self, *args):
        """ Pass the positions of arguments to be arraysqueezed as integers
        """

        # Check for integers and strings
        for arg in args:
            if not (isinstance(arg, int) or isinstance(arg, str)):
                raise ValueError("Invalid decorator argument: {0}".format(arg))

        # If all ok, store
        self.arglist = args

<<<<<<< HEAD
    # end def __init__
=======
>>>>>>> 5d3f0ebd

    def __call__(self, f):
        """ Call the wrapped function after arraysqueezing selected arguments.

        Absent keyword arguments and positional/optional argument indices
        beyond the range of the actual `*args` of `f` are ignored.

        """
        @_wraps(f)
        def wrapped_f(*args, **kwargs):

            # Must import numpy
            import numpy as np

            # Working list of args values, since args is a tuple
            w_args = list(args)

            # Parse the arguments and arraysqueeze them. If squeezed to a
            #  singleton array, rewrap as a dimension-one array.
            for mod_arg in self.arglist:
                if isinstance(mod_arg, int) and mod_arg < len(w_args):
                    w_args[mod_arg] = np.asarray(w_args[mod_arg]).squeeze()
                    if not w_args[mod_arg].shape:
                        w_args[mod_arg] = w_args[mod_arg][np.newaxis]

                elif isinstance(mod_arg, str) and mod_arg in kwargs:
                    kwargs[mod_arg] = np.asarray(kwargs[mod_arg]).squeeze()
                    if not kwargs[mod_arg].shape:
                        kwargs[mod_arg] = kwargs[mod_arg][np.newaxis]

                # no 'else:' since type checked in __init__

            # next mod_arg

            # Execute the function and return its result
            return f(*w_args, **kwargs)

        # end def wrapped_f

        # Return the decorated function
        return wrapped_f

    # end def __call__

# end class arraysqueeze




if __name__ == '__main__':
    print("Module not executable.")

<|MERGE_RESOLUTION|>--- conflicted
+++ resolved
@@ -79,10 +79,7 @@
         # If all ok, store
         self.arglist = args
 
-<<<<<<< HEAD
     # end def __init__
-=======
->>>>>>> 5d3f0ebd
 
     def __call__(self, f):
         """ Call the wrapped function after arraysqueezing selected arguments.
